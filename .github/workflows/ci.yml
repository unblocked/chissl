on:
  push:
    branches: [ main ]
    tags:
      - 'v*'
  pull_request_review:
    types: [submitted]
  pull_request:
    types: [opened, reopened, synchronize, ready_for_review]
  workflow_dispatch: {}
name: CI
jobs:
  # ================
  # TEST JOB
  #   runs on every push and PR
  #   runs 2x3 times (see matrix)
  # ================
  test:
    name: Test
    strategy:
      matrix:
        go-version: [1.23.x]
        platform: [ubuntu-latest, macos-latest, windows-latest]
    runs-on: ${{ matrix.platform }}
    if: >-
      ${{
        github.event_name == 'push' || github.event_name == 'workflow_dispatch' ||
        (github.event_name == 'pull_request' &&
          (github.event.pull_request.author_association == 'OWNER' ||
           github.event.pull_request.author_association == 'MEMBER' ||
           github.event.pull_request.author_association == 'COLLABORATOR')) ||
        (github.event_name == 'pull_request_review' &&
          github.event.review.state == 'approved' &&
          (github.event.review.author_association == 'OWNER' ||
           github.event.review.author_association == 'MEMBER' ||
           github.event.review.author_association == 'COLLABORATOR'))
      }}
    steps:
      - name: Install Go
        uses: actions/setup-go@v5
        with:
          go-version: ${{ matrix.go-version }}
      - name: Checkout PR head (on approved review)
        if: github.event_name == 'pull_request_review'
        uses: actions/checkout@v4
        with:
          repository: ${{ github.event.pull_request.head.repo.full_name }}
          ref: ${{ github.event.pull_request.head.ref }}
          fetch-depth: 0
      - name: Checkout code (push/tags/manual)
        if: github.event_name != 'pull_request_review'
        uses: actions/checkout@v4
      - name: Build (CGO)
        shell: bash
        run: |
          export CGO_ENABLED=1
          go version
          go build -v -o /dev/null .
      - name: Unit tests (exclude legacy e2e)
        shell: bash
        run: |
          set -euo pipefail
          export CGO_ENABLED=1
          pkgs=$(go list ./... | grep -v '/test/e2e')
          go test -v -count=1 $pkgs
      - name: Security tests (explicit)
        shell: bash
        run: |
          set -euo pipefail
          export CGO_ENABLED=1
          go test -v -count=1 ./tests

  # ================
  # RELEASE JOBS
  #   runs after a success test
  #   only runs on push "v*" tag
  # ================
  release_binaries:
    permissions:
      contents: write
      pull-requests: write
      repository-projects: write
    name: Release Binaries
    needs: test
    if: startsWith(github.ref, 'refs/tags/v')
    strategy:
      matrix:
        os: [ubuntu-latest, macos-latest]
    runs-on: ${{ matrix.os }}
    steps:
      - name: Check out code
        uses: actions/checkout@v4

      - name: Install cross toolchains and libc headers (Linux CGO)
        if: runner.os == 'Linux'
        run: |
          sudo apt-get update
          sudo apt-get install -y \
            gcc-arm-linux-gnueabihf gcc-arm-linux-gnueabi gcc-aarch64-linux-gnu \
            libc6-dev-armhf-cross libc6-dev-arm64-cross \
            linux-libc-dev-armhf-cross linux-libc-dev-arm64-cross
<<<<<<< HEAD
=======

      - name: Run GoReleaser [Linux+Windows]
        if: runner.os == 'Linux'
        uses: goreleaser/goreleaser-action@v5
        with:
          distribution: goreleaser
          version: v2.4.0
          args: release --verbose --config .github/goreleaser.linuxwin.yml
        env:
          GORELEASER_GITHUB_TOKEN: ${{ secrets.GITHUB_TOKEN }}
          GITHUB_TOKEN: ${{ secrets.GITHUB_TOKEN }}
          CGO_ENABLED: 1
>>>>>>> e07dc42d

      - name: Run GoReleaser [Darwin]
        if: runner.os == 'macOS'
        uses: goreleaser/goreleaser-action@v5
        with:
          distribution: goreleaser
          version: v2.4.0
          args: release --verbose --config .github/goreleaser.darwin.yml
        env:
          GORELEASER_GITHUB_TOKEN: ${{ secrets.GITHUB_TOKEN }}
          GITHUB_TOKEN: ${{ secrets.GITHUB_TOKEN }}

  build_clients:
    name: Build clients (CGO off)
    needs: test
    runs-on: ubuntu-latest
    steps:
      - name: Install Go
        uses: actions/setup-go@v5
        with:
          go-version: 1.23.x
      - name: Checkout code
        uses: actions/checkout@v4
      - name: Build all client binaries
        run: |
          make client-all VERSION=dev

  build_server_linux:
    name: Build server (Linux only, CGO on)
    needs: test
    runs-on: ubuntu-latest
    steps:
      - name: Install Go
        uses: actions/setup-go@v5
        with:
          go-version: 1.23.x
      - name: Checkout code
        uses: actions/checkout@v4
      - name: Install cross toolchains and libc headers (Linux CGO)
        run: |
          sudo apt-get update
          sudo apt-get install -y \
            gcc-arm-linux-gnueabihf gcc-arm-linux-gnueabi gcc-aarch64-linux-gnu \
            libc6-dev-armhf-cross libc6-dev-arm64-cross \
            linux-libc-dev-armhf-cross linux-libc-dev-arm64-cross
      - name: Build server linux binaries
        run: |
          make server-linux-all VERSION=dev

  legacy_e2e:
    name: Legacy e2e (non-blocking)
    needs: test
    continue-on-error: true
    runs-on: ubuntu-latest
    steps:
      - name: Install Go
        uses: actions/setup-go@v5
        with:
          go-version: 1.21.x
      - name: Checkout PR head (on approved review)
        if: github.event_name == 'pull_request_review'
        uses: actions/checkout@v4
        with:
          repository: ${{ github.event.pull_request.head.repo.full_name }}
          ref: ${{ github.event.pull_request.head.ref }}
          fetch-depth: 0
      - name: Checkout code (push/tags/manual)
        if: github.event_name != 'pull_request_review'
        uses: actions/checkout@v4
      - name: Run legacy e2e tests
        shell: bash
        run: |
          set -euo pipefail
          export CGO_ENABLED=1
          go test -v -count=1 ./test/e2e<|MERGE_RESOLUTION|>--- conflicted
+++ resolved
@@ -99,8 +99,6 @@
             gcc-arm-linux-gnueabihf gcc-arm-linux-gnueabi gcc-aarch64-linux-gnu \
             libc6-dev-armhf-cross libc6-dev-arm64-cross \
             linux-libc-dev-armhf-cross linux-libc-dev-arm64-cross
-<<<<<<< HEAD
-=======
 
       - name: Run GoReleaser [Linux+Windows]
         if: runner.os == 'Linux'
@@ -113,7 +111,6 @@
           GORELEASER_GITHUB_TOKEN: ${{ secrets.GITHUB_TOKEN }}
           GITHUB_TOKEN: ${{ secrets.GITHUB_TOKEN }}
           CGO_ENABLED: 1
->>>>>>> e07dc42d
 
       - name: Run GoReleaser [Darwin]
         if: runner.os == 'macOS'
